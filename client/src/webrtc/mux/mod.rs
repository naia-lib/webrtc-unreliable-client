
pub(crate) mod endpoint;
pub(crate) mod mux_func;

use crate::webrtc::error::Result;
use crate::webrtc::mux::endpoint::Endpoint;
use crate::webrtc::mux::mux_func::MatchFunc;

use std::collections::HashMap;
use std::sync::atomic::{AtomicUsize, Ordering};
use std::sync::Arc;
use tokio::sync::{mpsc, Mutex};
use crate::webrtc::util::{Buffer, Conn};
use crate::webrtc::RECEIVE_MTU;

/// mux multiplexes packets on a single socket (RFC7983)

/// The maximum amount of data that can be buffered before returning errors.
const MAX_BUFFER_SIZE: usize = 1000 * 1000; // 1MB

/// Config collects the arguments to mux.Mux construction into
/// a single structure
pub(crate) struct Config {
    pub(crate) conn: Arc<dyn Conn + Send + Sync>,
}

/// Mux allows multiplexing
#[derive(Clone)]
pub(crate) struct Mux {
    id: Arc<AtomicUsize>,
    next_conn: Arc<dyn Conn + Send + Sync>,
    endpoints: Arc<Mutex<HashMap<usize, Arc<Endpoint>>>>,
<<<<<<< HEAD
}

impl Mux {
    pub fn new(config: Config) -> Self {
        let (_closed_ch_tx, closed_ch_rx) = mpsc::channel(1);
=======
    // Removing this causes exceptions
    #[allow(dead_code)]
    closed_ch_tx: Option<mpsc::Sender<()>>,
}

impl Mux {
    pub(crate) fn new(config: Config) -> Self {
        let (closed_ch_tx, closed_ch_rx) = mpsc::channel(1);
>>>>>>> 3cbaebe7
        let m = Mux {
            id: Arc::new(AtomicUsize::new(0)),
            next_conn: Arc::clone(&config.conn),
            endpoints: Arc::new(Mutex::new(HashMap::new())),
        };

        let next_conn = Arc::clone(&m.next_conn);
        let endpoints = Arc::clone(&m.endpoints);
        tokio::spawn(async move {
            Mux::read_loop(next_conn, closed_ch_rx, endpoints).await;
        });

        m
    }

    /// creates a new Endpoint
    pub(crate) async fn new_endpoint(&self, f: MatchFunc) -> Arc<Endpoint> {
        let mut endpoints = self.endpoints.lock().await;

        let id = self.id.fetch_add(1, Ordering::SeqCst);
        // Set a maximum size of the buffer in bytes.
        // NOTE: We actually won't get anywhere close to this limit.
        // SRTP will constantly read from the endpoint and drop packets if it's full.
        let e = Arc::new(Endpoint {
            id,
            buffer: Buffer::new(0, MAX_BUFFER_SIZE),
            match_fn: f,
            next_conn: Arc::clone(&self.next_conn),
        });

        endpoints.insert(e.id, Arc::clone(&e));

        e
    }

    async fn read_loop(
        next_conn: Arc<dyn Conn + Send + Sync>,
        mut closed_ch_rx: mpsc::Receiver<()>,
        endpoints: Arc<Mutex<HashMap<usize, Arc<Endpoint>>>>,
    ) {
        let mut buf = vec![0u8; RECEIVE_MTU];
        let mut n = 0usize;
        loop {
            tokio::select! {
                _ = closed_ch_rx.recv() => break,
                result = next_conn.recv(&mut buf) => {
                    if let Ok(m) = result{
                        n = m;
                    }
                }
            };

            if let Err(err) = Mux::dispatch(&buf[..n], &endpoints).await {
                log::error!("mux: ending readLoop dispatch error {:?}", err);
                break;
            }
        }
    }

    async fn dispatch(
        buf: &[u8],
        endpoints: &Arc<Mutex<HashMap<usize, Arc<Endpoint>>>>,
    ) -> Result<()> {
        let mut endpoint = None;

        {
            let eps = endpoints.lock().await;
            for ep in eps.values() {
                if (ep.match_fn)(buf) {
                    endpoint = Some(Arc::clone(ep));
                    break;
                }
            }
        }

        if let Some(ep) = endpoint {
            ep.buffer.write(buf).await?;
        } else if !buf.is_empty() {
            log::warn!(
                "Warning: mux: no endpoint for packet starting with {}",
                buf[0]
            );
        } else {
            log::warn!("Warning: mux: no endpoint for zero length packet");
        }

        Ok(())
    }
}<|MERGE_RESOLUTION|>--- conflicted
+++ resolved
@@ -30,13 +30,6 @@
     id: Arc<AtomicUsize>,
     next_conn: Arc<dyn Conn + Send + Sync>,
     endpoints: Arc<Mutex<HashMap<usize, Arc<Endpoint>>>>,
-<<<<<<< HEAD
-}
-
-impl Mux {
-    pub fn new(config: Config) -> Self {
-        let (_closed_ch_tx, closed_ch_rx) = mpsc::channel(1);
-=======
     // Removing this causes exceptions
     #[allow(dead_code)]
     closed_ch_tx: Option<mpsc::Sender<()>>,
@@ -45,11 +38,11 @@
 impl Mux {
     pub(crate) fn new(config: Config) -> Self {
         let (closed_ch_tx, closed_ch_rx) = mpsc::channel(1);
->>>>>>> 3cbaebe7
         let m = Mux {
             id: Arc::new(AtomicUsize::new(0)),
             next_conn: Arc::clone(&config.conn),
             endpoints: Arc::new(Mutex::new(HashMap::new())),
+            closed_ch_tx: Some(closed_ch_tx),
         };
 
         let next_conn = Arc::clone(&m.next_conn);
